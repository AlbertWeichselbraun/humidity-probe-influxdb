/***************************************************************************
  Transfers Sensor data from the BME280 to a time series database and caches 
  results, if the network is not available yet.

  Sensor library:
     https://bitbucket.org/christandlg/bmx280mi/

  Written by Albert Weichselbraun based on examples taken from various ESP32
  tutorials.
 ***************************************************************************/

#include <stdbool.h>
#include "time.h"
#include <HTTPClient.h>

#include "WiFi.h"
#include <Wire.h>
#include <BMx280I2C.h>

#include <string>
#include <sstream>

#include <esp_sleep.h>
#include <esp_log.h>    // support for timestamps


/* custom.h defines the following constants:
   - WIFI_SSID
   - WIFI_PASSWORD
   - INFLUXDB_REST_SERVICE_URL
*/
#include "custom.h"


#define WIFI_RECONNECT_TRY_MAX 10
#define WIFI_RECONNECT_DELAY_MS 500

<<<<<<< HEAD
#define TIMESERVER "pool.ntp.org"

#define SLEEP_TIME 60*1000                  // time between measurements in ms
#define DATA_TRANSFER_BATCH_SIZE 30         // transfer after this number of items have been collected
#define TIMESERVER_UPDATE_MINUTES 1440      // update time from timeserver after the given number of minutes
#define TRANSFER_TEMP_DELTA_THRESHOLD 1     // transfer, if the given temperature threshold between the first and current reading is exceeded
#define TRANSFER_HUMIDITY_DELTA_THRESHOLD 5 // transfer, if the given humidity threshold between the first and current readings is exceeded
#define MAX_READINGS 150                    // preliminary estimation of the maximum number of readings we can cache

=======
>>>>>>> 267c6154
// Define data record
RTC_DATA_ATTR int numRestart = 0;
RTC_DATA_ATTR int numMeasurement = 0;

struct Measurement {
  float temperature;
  float humidity;
  float pressure;
  byte address;
  time_t time;
};

RTC_DATA_ATTR Measurement measurements[MAX_READINGS];

HTTPClient http;                // HTTPClient user for transfering data to InfluxDB
BMx280I2C bmx280x76(0x76);      // Sensor at 0x76
BMx280I2C bmx280x77(0x77);      // Sensor at 0x77

RTC_DATA_ATTR bool hasSensor0x76;
RTC_DATA_ATTR bool hasSensor0x77;
RTC_DATA_ATTR bool initialized = false;

/**
 Tries to setup the sensor on the given I2C address.

   Returns:
     true if successful, otherwise false
*/
bool setupSensor(byte address) {
  Wire.beginTransmission(address);
  if (Wire.endTransmission() != 0) {
    return false;
  }

  BMx280I2C *currentSensor;
  if (address == 0x76) {
    currentSensor = &bmx280x76;
  } else {
    currentSensor = &bmx280x77;
  }
<<<<<<< HEAD

=======
  
>>>>>>> 267c6154
  Serial.println("Detected BMx280 sensor at 0x" + String(address, HEX) + ".");
  return true;
}

/**
   Connects to Wifi and returns true if a connection has
   been successfully established.

   Returns:
     true if the setting up the Wifi succeeded, false otherwise.
*/
bool setupWifi() {
  int count = 0;
  WiFi.disconnect(true);
  delay(WIFI_RECONNECT_DELAY_MS);
  WiFi.mode(WIFI_AP);
  WiFi.begin(WIFI_SSID, WIFI_PASSWORD);
  while (WiFi.status() != WL_CONNECTED && count < WIFI_RECONNECT_TRY_MAX) {
    Serial.print(".");
    Serial.flush();
    delay(WIFI_RECONNECT_DELAY_MS);
    count++;
  }
  Serial.print("IP Address: ");
  Serial.println(WiFi.localIP());
  Serial.flush();
  return WiFi.status() == WL_CONNECTED;
}

/**
 * Update time from timeserver.
 */
void updateTime() {
  Serial.println("Obtaining time from time server...");
  configTime(0, 0, TIMESERVER);
  struct tm timeinfo;
  while (!getLocalTime(&timeinfo)) {
    Serial.println("Failed to obtain time from timeserver. Waiting for retry.");
    delay(WIFI_RECONNECT_DELAY_MS);
  } 
}

/**
 * Perform the initial program setup.
 * - disable Bluetooth
 * - setup sensors
 * - setup WiFi and time
 */
void initialSetup() {
  // disable Bluetooth to save power
  btStop();
  
  // setup sensors
  Serial.println(F("Detecting sensor..."));
  Wire.begin();
  hasSensor0x76 = setupSensor(0x76);
  hasSensor0x77 = setupSensor(0x77);    
  if (hasSensor0x76 == false && hasSensor0x77 == false) {
    Serial.println("ERROR: No BMx280 sensor found.");
    while (1);
  }

  // setup wifi and time
  Serial.println("Connecting to Wifi...");
  while (!setupWifi());
  updateTime();
  WiFi.disconnect(true);
  WiFi.mode(WIFI_OFF);
}

/**
   Setup the humidity probe component.
*/
void setup() {
  numRestart++;
  Serial.begin(115200);

  if (!initialized) {
    initialSetup();
    initialized = true;
  } 
  
  //
  // force transfer of sensor data, if the touch fields have been 
  // touched.
  //
  if (esp_sleep_get_wakeup_cause() == ESP_SLEEP_WAKEUP_TOUCHPAD) {
    Serial.println("Forcing write of sensor data....");
    transferSensorData();
  }
 
  //
  // obtain a measurement and enter deep sleep afterwards
  // 
  long now = esp_log_timestamp();
  // initialize the sensor
  if (hasSensor0x76 == true) {
    writeSensorMeasure(&bmx280x76, 0x76);
    transferSensorDataIfNecessary();
  }

  if (hasSensor0x77 == true) {
    writeSensorMeasure(&bmx280x77, 0x77);
    transferSensorDataIfNecessary();
  }

  Serial.println("Sleeping....");
  Serial.flush();
  esp_sleep_enable_touchpad_wakeup();
  esp_sleep_enable_timer_wakeup(60 * 1000 * 1000 - (esp_log_timestamp() - now) * 1000);
  esp_deep_sleep_start();
}

/**
   Adds the measurement for the given sensor and i2c address to the
   measurements array.

   Args:
 *  *currentSensor: pointer to the sensor to use for the measure
    address: i2c address of the sensor (0x76 or 0x77)

*/
void writeSensorMeasure(BMx280I2C *currentSensor, byte address) {

  Wire.begin();
  currentSensor->begin();
  //reset sensor to default parameters.
  currentSensor->resetToDefaults();

  //by default sensing is disabled and must be enabled by setting a non-zero
  //oversampling setting.
  //set an oversampling setting for pressure and temperature measurements.
  currentSensor->writeOversamplingPressure(BMx280MI::OSRS_P_x16);
  currentSensor->writeOversamplingTemperature(BMx280MI::OSRS_T_x16);

  //if sensor is a BME280, set an oversampling setting for humidity measurements.
  if (currentSensor->isBME280()) {
    currentSensor->writeOversamplingHumidity(BMx280MI::OSRS_H_x16);
  }

  if (!currentSensor->measure()) {
    Serial.println("Could not start measurement, is a measurement already running?");
    return;
  }
  do {
    delay(100);
  } while (!currentSensor->hasValue());

  // obtain measurments from the sensor
  delay(50);
  measurements[numMeasurement % MAX_READINGS].temperature = currentSensor->getTemperature();
  measurements[numMeasurement % MAX_READINGS].pressure = currentSensor->getPressure();
  if (currentSensor->isBME280()) {
    measurements[numMeasurement % MAX_READINGS].humidity = currentSensor->getHumidity();
  } else {
    measurements[numMeasurement % MAX_READINGS].humidity = -1;
  }
  measurements[numMeasurement % MAX_READINGS].address = address;
  time(&measurements[numMeasurement % MAX_READINGS].time);
  Serial.print("Recording measurement on ");
  Serial.print(ctime(&measurements[numMeasurement % MAX_READINGS].time));
  Serial.print("with temperature: ");
  Serial.print(measurements[numMeasurement % MAX_READINGS].temperature);
  Serial.print(", pressure: ");
  Serial.print(measurements[numMeasurement % MAX_READINGS].pressure);
  if (&measurements[numMeasurement % MAX_READINGS].humidity >= 0) {
    Serial.print(", humidity: ");
    Serial.print(measurements[numMeasurement % MAX_READINGS].humidity);
  }
  Serial.println();
  numMeasurement++;
}

/**
   Loop is never executed due to the use of deep sleep mode
*/
void loop() {}

/**
   Transfers the data to the server, if that's necessary, i.e., one of the following conditions
   is met:
   - we haven't yet collected more than DATA_TRANSFER_BATCH_SIZE data points and
   - neither the temperature nor the humidity threshold is exceeded
*/
void transferSensorDataIfNecessary() {
  if (numMeasurement < DATA_TRANSFER_BATCH_SIZE 
      && abs(measurements[0].temperature - measurements[(numMeasurement-1) % MAX_READINGS].temperature) <  TRANSFER_TEMP_DELTA_THRESHOLD
      && abs(measurements[0].humidity - measurements[(numMeasurement-1) % MAX_READINGS].humidity) < TRANSFER_HUMIDITY_DELTA_THRESHOLD) {
    return;  
  }
  transferSensorData();
}

/**
 * Transfer the sensor data.
 */
void transferSensorData() {
  // Connect to Wifi
  if (!setupWifi()) {
    Serial.println("Cannot setup Wifi. Skipping transfer.");
    return;
  }

  // update time from timeserver, if required
  if (numRestart >= TIMESERVER_UPDATE_MINUTES) {
    updateTime();
    numRestart = 0;
  }

  // Transfer data
  Serial.println("Transferring data to InfluxDB");
  transferBatch();
  Serial.println("\nCompleted :)");
  // disable Wifi
  WiFi.disconnect(true);
  WiFi.mode(WIFI_OFF);  
}

/**
   Transfer all stored measurements to the time series database.
   This is necessary since the httpClient does not allow large posts.

   Returns:
    `true` if the transfer succeeds `else` otherwise.
*/
boolean transferBatch() {
  http.begin(INFLUXDB_REST_SERVICE_URL);
  http.addHeader("Content-type", "text/plain");
  std::ostringstream oss;
  
  for (int i=0; i < min(numMeasurement, MAX_READINGS); i++) {
    if (measurements[i].humidity >= 0) {
      oss << "bme280,sensor=bme280x0" << String(measurements[i].address, HEX) << ",host=" << WiFi.macAddress().c_str() << " temperature=" << measurements[i].temperature << ",humidity=" 
          << measurements[i].humidity << ",pressure=" << measurements[i].pressure  << " " << measurements[i].time << "000000000\n"; // we need to add 9 zeros to the time, since InfluxDB expects ns.
    } else {
      oss << "bme280,sensor=bmp280x0" << String(measurements[i].address, HEX) <<  ",host=" << WiFi.macAddress().c_str() << " temperature=" << measurements[i].temperature
          << ",pressure=" << measurements[i].pressure << " " << measurements[i].time << "000000000\n"; // we need to add 9 zeros to the time, since InfluxDB expects ns.
    }
  }
  Serial.println(oss.str().c_str());
  int httpResponseCode = http.POST(oss.str().c_str());
  http.end();

  if (httpResponseCode != 204) {
    Serial.println("Error on sending POST");
    return false;
  }
  // transfer completed; reset the number of measurements
  numMeasurement = 0;
  return true;
}<|MERGE_RESOLUTION|>--- conflicted
+++ resolved
@@ -35,7 +35,6 @@
 #define WIFI_RECONNECT_TRY_MAX 10
 #define WIFI_RECONNECT_DELAY_MS 500
 
-<<<<<<< HEAD
 #define TIMESERVER "pool.ntp.org"
 
 #define SLEEP_TIME 60*1000                  // time between measurements in ms
@@ -45,8 +44,6 @@
 #define TRANSFER_HUMIDITY_DELTA_THRESHOLD 5 // transfer, if the given humidity threshold between the first and current readings is exceeded
 #define MAX_READINGS 150                    // preliminary estimation of the maximum number of readings we can cache
 
-=======
->>>>>>> 267c6154
 // Define data record
 RTC_DATA_ATTR int numRestart = 0;
 RTC_DATA_ATTR int numMeasurement = 0;
@@ -87,11 +84,6 @@
   } else {
     currentSensor = &bmx280x77;
   }
-<<<<<<< HEAD
-
-=======
-  
->>>>>>> 267c6154
   Serial.println("Detected BMx280 sensor at 0x" + String(address, HEX) + ".");
   return true;
 }
